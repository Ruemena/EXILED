--- conflicted
+++ resolved
@@ -39,15 +39,11 @@
 				NetworkServer.Spawn(obj);
 				sync = obj.GetComponent<PlyMovementSync>();
 				ident = obj.GetComponent<NetworkIdentity>();
-<<<<<<< HEAD
 				ReferenceHub fakeHub = obj.GetComponent<ReferenceHub>();
 				if (fakeHub != null)
 					Destroy(hub);
 
 				Timing.RunCoroutine(RefreshAimbotLocation(), gameObject);
-=======
-				MEC.Timing.RunCoroutine(Thing(), this.gameObject);
->>>>>>> 749ba203
 			}
 			catch (Exception e)
 			{
@@ -57,17 +53,14 @@
 
 		public void OnDestroy()
 		{
-<<<<<<< HEAD
 			Timing.KillCoroutines(gameObject);
-=======
-			Timing.KillCoroutines(this.gameObject);
->>>>>>> 749ba203
 		}
 
 		public IEnumerator<float> RefreshAimbotLocation()
 		{
 			for (;;)
 			{
+				Log.Error("Doing thingy thing.");
 				try
 				{
 					Vector3 pos = new Vector3(hub.GetPosition().x, hub.GetPosition().y + 2f, hub.GetPosition().z);
