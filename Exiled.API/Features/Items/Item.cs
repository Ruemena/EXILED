// -----------------------------------------------------------------------
// <copyright file="Item.cs" company="Exiled Team">
// Copyright (c) Exiled Team. All rights reserved.
// Licensed under the CC BY-SA 3.0 license.
// </copyright>
// -----------------------------------------------------------------------

namespace Exiled.API.Features.Items
{
    using System;
    using System.Collections.Generic;
    using System.Linq;

    using Exiled.API.Extensions;
<<<<<<< HEAD
=======
    using Exiled.API.Structs;
>>>>>>> 8fb68da4

    using InventorySystem.Items;
    using InventorySystem.Items.Armor;
    using InventorySystem.Items.Firearms;
    using InventorySystem.Items.Firearms.Ammo;
    using InventorySystem.Items.Flashlight;
    using InventorySystem.Items.Keycards;
    using InventorySystem.Items.MicroHID;
    using InventorySystem.Items.Pickups;
    using InventorySystem.Items.Radio;
    using InventorySystem.Items.ThrowableProjectiles;
    using InventorySystem.Items.Usables;
    using InventorySystem.Items.Usables.Scp330;

    using Mirror;

    using UnityEngine;

    using Object = UnityEngine.Object;

    /// <summary>
    /// A wrapper class for <see cref="ItemBase"/>.
    /// </summary>
    public class Item
    {
        /// <summary>
        /// A dictionary of all <see cref="ItemBase"/>'s that have been converted into <see cref="Item"/>.
        /// </summary>
        internal static readonly Dictionary<ItemBase, Item> BaseToItem = new Dictionary<ItemBase, Item>();

        /// <summary>
        /// A dictionary of all <see cref="Serial"/>s that have been assigned to an item.
        /// </summary>
        internal static readonly Dictionary<ushort, Item> SerialToItem = new Dictionary<ushort, Item>();

        /// <summary>
        /// Initializes a new instance of the <see cref="Item"/> class.
        /// </summary>
        /// <param name="itemBase"><inheritdoc cref="Base"/></param>
        public Item(ItemBase itemBase)
        {
            Base = itemBase;
            Type = itemBase.ItemTypeId;
            Serial = Base.OwnerInventory.UserInventory.Items.FirstOrDefault(i => i.Value == Base).Key;
            if (Serial == 0)
            {
                ushort serial = ItemSerialGenerator.GenerateNext();
                Serial = serial;
#if DEBUG
                Log.Debug($"{nameof(Item)}.ctor: Generating new serial number. Serial should now be: {serial}. // {Serial}");
#endif
            }
#if DEBUG
            Log.Debug($"{nameof(Item)}.ctor: New item created with Serial: {Serial}");
#endif
            BaseToItem.Add(itemBase, this);
        }

        /// <summary>
        /// Initializes a new instance of the <see cref="Item"/> class.
        /// </summary>
        /// <param name="type"><inheritdoc cref="Type"/></param>
        public Item(ItemType type)
            : this(Server.Host.Inventory.CreateItemInstance(type, false))
        {
        }

        /// <summary>
        /// Gets or sets the unique serial number for the item.
        /// </summary>
        public ushort Serial
        {
            get => Base.ItemSerial;

            set => Base.ItemSerial = value;
        }

        /// <summary>
        /// Gets or sets the scale for the item.
        /// </summary>
        public Vector3 Scale { get; set; } = Vector3.one;

        /// <summary>
        /// Gets the <see cref="ItemBase"/> of the item.
        /// </summary>
        public ItemBase Base { get; }

        /// <summary>
        /// Gets the <see cref="ItemType"/> of the item.
        /// </summary>
        public ItemType Type { get; internal set; }

        /// <summary>
        /// Gets the <see cref="ItemCategory"/> of the item.
        /// </summary>
        public ItemCategory Category => Base.Category;

        /// <summary>
        /// Gets the Weight of the item.
        /// </summary>
        public float Weight => Base.Weight;

        /// <summary>
        /// Gets a value indicating whether or not this item is ammunition.
        /// </summary>
        public bool IsAmmo => Type.IsAmmo();

        /// <summary>
        /// Gets a value indicating whether or not this item is armor.
        /// </summary>
        public bool IsArmor => Type.IsArmor();

        /// <summary>
        /// Gets a value indicating whether or not this item is a keycard.
        /// </summary>
        public bool IsKeycard => Type.IsKeycard();

        /// <summary>
        /// Gets a value indicating whether or not this item is a medical item.
        /// </summary>
        public bool IsMedical => Type.IsMedical();

        /// <summary>
        /// Gets a value indicating whether or not this item is an SCP item.
        /// </summary>
        public bool IsScp => Type.IsScp();

        /// <summary>
        /// Gets a value indicating whether or not this item is a throwable item.
        /// </summary>
        public bool IsThrowable => Type.IsThrowable();

        /// <summary>
        /// Gets a value indicating whether or not this item is a utility item.
        /// </summary>
        public bool IsUtility => Type.IsUtility();

        /// <summary>
        /// Gets a value indicating whether or not this item is a weapon.
        /// </summary>
        public bool IsWeapon => Type.IsWeapon();

        /// <summary>
        /// Gets the <see cref="Player"/> who owns the item.
        /// </summary>
        public Player Owner => Player.Get(Base.Owner);

        /// <summary>
        /// Gets an existing <see cref="Item"/> or creates a new instance of one.
        /// </summary>
        /// <param name="itemBase">The <see cref="ItemBase"/> to convert into an item.</param>
        /// <returns>The item wrapper for the given <see cref="ItemBase"/>.</returns>
        public static Item Get(ItemBase itemBase)
        {
            if (itemBase == null)
                return null;

            if (BaseToItem.TryGetValue(itemBase, out Item item))
                return item;

            switch (itemBase)
            {
                case InventorySystem.Items.Firearms.Firearm firearm:
                    return new Firearm(firearm);
                case KeycardItem keycard:
                    return new Keycard(keycard);
                case UsableItem usable:
                {
                    if (usable is Scp330Bag scp330Bag)
                        return new Scp330(scp330Bag);
                    return new Usable(usable);
                }

                case RadioItem radio:
                    return new Radio(radio);
                case MicroHIDItem micro:
                    return new MicroHid(micro);
                case BodyArmor armor:
                    return new Armor(armor);
                case AmmoItem ammo:
                    return new Ammo(ammo);
                case FlashlightItem flashlight:
                    return new Flashlight(flashlight);
                case ThrowableItem throwable:
                    switch (throwable.Projectile)
                    {
                        case FlashbangGrenade _:
                            return new FlashGrenade(throwable);
                        case ExplosionGrenade _:
                            return new ExplosiveGrenade(throwable);
                        default:
                            return new Throwable(throwable);
                    }

                default:
                    return new Item(itemBase);
            }
        }

        /// <summary>
        /// Gives this item to a <see cref="Player"/>.
        /// </summary>
        /// <param name="player">The <see cref="Player"/> to give the item to.</param>
        public void Give(Player player) => player.AddItem(Base);

        /// <summary>
        /// Spawns the item on the map.
        /// </summary>
        /// <param name="position">The location to spawn the item.</param>
        /// <param name="rotation">The rotation of the item.</param>
        /// <param name="identifiers">The attachments to be added.</param>
        /// <returns>The <see cref="Pickup"/> created by spawning this item.</returns>
        public virtual Pickup Spawn(Vector3 position, Quaternion rotation = default, IEnumerable<AttachmentIdentifier> identifiers = null)
        {
            Base.PickupDropModel.Info.ItemId = Type;
            Base.PickupDropModel.Info.Position = position;
            Base.PickupDropModel.Info.Weight = Weight;
            Base.PickupDropModel.Info.Rotation = new LowPrecisionQuaternion(rotation);
            Base.PickupDropModel.NetworkInfo = Base.PickupDropModel.Info;

            ItemPickupBase ipb = Object.Instantiate(Base.PickupDropModel, position, rotation);
            if (ipb is FirearmPickup firearmPickup)
            {
                if (this is Firearm firearm)
                {
                    if (identifiers != null)
                        firearm.AddAttachment(identifiers);

                    firearmPickup.Status = new FirearmStatus(firearm.Ammo, FirearmStatusFlags.MagazineInserted, firearmPickup.Status.Attachments);
                }
                else
                {
                    byte ammo;
                    switch (Base)
                    {
                        case AutomaticFirearm auto:
                            ammo = auto._baseMaxAmmo;
                            break;
                        case Shotgun shotgun:
                            ammo = shotgun._ammoCapacity;
                            break;
                        case Revolver _:
                            ammo = 6;
                            break;
                        default:
                            ammo = 0;
                            break;
                    }

                    uint code = identifiers != null ? (uint)firearmPickup.Info.ItemId.GetBaseCode() + identifiers.GetAttachmentsCode() : firearmPickup.Status.Attachments;
                    firearmPickup.Status = new FirearmStatus(ammo, FirearmStatusFlags.MagazineInserted, code);
                }

                firearmPickup.NetworkStatus = firearmPickup.Status;
            }

            NetworkServer.Spawn(ipb.gameObject);
            ipb.InfoReceived(default, Base.PickupDropModel.NetworkInfo);
            Pickup pickup = Pickup.Get(ipb);
            pickup.Scale = Scale;
            return pickup;
        }

        /// <summary>
        /// Spawns the item on the map.
        /// </summary>
        /// <param name="position">The location to spawn the item.</param>
        /// <param name="rotation">The rotation of the item.</param>
        /// <returns>The <see cref="Pickup"/> created by spawning this item.</returns>
        public virtual Pickup Spawn(Vector3 position, Quaternion rotation = default)
        {
            Base.PickupDropModel.Info.ItemId = Type;
            Base.PickupDropModel.Info.Position = position;
            Base.PickupDropModel.Info.Weight = Weight;
            Base.PickupDropModel.Info.Rotation = new LowPrecisionQuaternion(rotation);
            Base.PickupDropModel.NetworkInfo = Base.PickupDropModel.Info;

            ItemPickupBase ipb = Object.Instantiate(Base.PickupDropModel, position, rotation);
            if (ipb is FirearmPickup firearmPickup)
            {
                if (this is Firearm firearm)
                {
                    firearmPickup.Status = new FirearmStatus(firearm.Ammo, FirearmStatusFlags.MagazineInserted, firearmPickup.Status.Attachments);
                }
                else
                {
                    byte ammo;
                    switch (Base)
                    {
                        case AutomaticFirearm auto:
                            ammo = auto._baseMaxAmmo;
                            break;
                        case Shotgun shotgun:
                            ammo = shotgun._ammoCapacity;
                            break;
                        case Revolver _:
                            ammo = 6;
                            break;
                        default:
                            ammo = 0;
                            break;
                    }

                    firearmPickup.Status = new FirearmStatus(ammo, FirearmStatusFlags.MagazineInserted, firearmPickup.Status.Attachments);
                }

                firearmPickup.NetworkStatus = firearmPickup.Status;
            }

            NetworkServer.Spawn(ipb.gameObject);
            ipb.InfoReceived(default, Base.PickupDropModel.NetworkInfo);
            Pickup pickup = Pickup.Get(ipb);
            pickup.Scale = Scale;
            return pickup;
        }

        /// <summary>
        /// Spawns the item on the map.
        /// </summary>
        /// <param name="position">The location to spawn the item.</param>
        /// <returns>The <see cref="Pickup"/> created by spawning this item.</returns>
        public virtual Pickup Spawn(Vector3 position) => Spawn(position, default);

        /// <inheritdoc/>
        public override string ToString()
        {
            return $"{Type} ({Serial}) [{Weight}] *{Scale}*";
        }
    }
}<|MERGE_RESOLUTION|>--- conflicted
+++ resolved
@@ -12,10 +12,7 @@
     using System.Linq;
 
     using Exiled.API.Extensions;
-<<<<<<< HEAD
-=======
     using Exiled.API.Structs;
->>>>>>> 8fb68da4
 
     using InventorySystem.Items;
     using InventorySystem.Items.Armor;
