--- conflicted
+++ resolved
@@ -11,12 +11,9 @@
     using System.Collections.Generic;
     using System.Linq;
 
-<<<<<<< HEAD
     using Exiled.API.Extensions;
     using Exiled.API.Structs;
 
-=======
->>>>>>> 761fc1ce
     using InventorySystem.Items;
     using InventorySystem.Items.Armor;
     using InventorySystem.Items.Firearms;
