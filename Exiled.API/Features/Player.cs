--- conflicted
+++ resolved
@@ -12,10 +12,6 @@
     using System.Linq;
     using System.Reflection;
     using System.Runtime.CompilerServices;
-<<<<<<< HEAD
-
-=======
->>>>>>> 7ed504c2
     using CustomPlayerEffects;
     using Exiled.API.Enums;
     using Exiled.API.Extensions;
