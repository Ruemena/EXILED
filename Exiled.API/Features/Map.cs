// -----------------------------------------------------------------------
// <copyright file="Map.cs" company="Exiled Team">
// Copyright (c) Exiled Team. All rights reserved.
// Licensed under the CC BY-SA 3.0 license.
// </copyright>
// -----------------------------------------------------------------------

namespace Exiled.API.Features
{
    using System.Collections.Generic;
    using System.Collections.ObjectModel;
    using System.Linq;
    using System.Text.RegularExpressions;

    using Exiled.API.Enums;
    using Exiled.API.Features.Items;

    using Interactables.Interobjects.DoorUtils;

    using InventorySystem.Items.Pickups;

    using LightContainmentZoneDecontamination;

    using MapGeneration.Distributors;

    using Mirror;

    using PlayableScps.ScriptableObjects;

    using UnityEngine;

    using Object = UnityEngine.Object;

    /// <summary>
    /// A set of tools to easily handle the in-game map.
    /// </summary>
    public static class Map
    {
        /// <summary>
        /// A list of <see cref="Room"/>s on the map.
        /// </summary>
        internal static readonly List<Room> RoomsValue = new List<Room>(250);

        /// <summary>
        /// A list of <see cref="Door"/>s on the map.
        /// </summary>
        internal static readonly List<Door> DoorsValue = new List<Door>(250);

        /// <summary>
        /// A list of <see cref="Camera079"/>s on the map.
        /// </summary>
        internal static readonly List<Camera079> CamerasValue = new List<Camera079>(250);

        /// <summary>
        /// A list of <see cref="Lift"/>s on the map.
        /// </summary>
        internal static readonly List<Lift> LiftsValue = new List<Lift>(10);

        /// <summary>
        /// A list of <see cref="Locker"/>s on the map.
        /// </summary>
        internal static readonly List<Locker> LockersValue = new List<Locker>(250);

        /// <summary>
        /// A list of <see cref="PocketDimensionTeleport"/>s on the map.
        /// </summary>
        internal static readonly List<PocketDimensionTeleport> TeleportsValue = new List<PocketDimensionTeleport>(8);

        /// <summary>
        /// A list of <see cref="TeslaGate"/>s on the map.
        /// </summary>
        internal static readonly List<TeslaGate> TeslasValue = new List<TeslaGate>(10);

        /// <summary>
        /// A list of <see cref="Ragdoll"/>s on the map.
        /// </summary>
        internal static readonly List<Ragdoll> RagdollsValue = new List<Ragdoll>();

        private static readonly ReadOnlyCollection<Room> ReadOnlyRoomsValue = RoomsValue.AsReadOnly();
        private static readonly ReadOnlyCollection<Door> ReadOnlyDoorsValue = DoorsValue.AsReadOnly();
        private static readonly ReadOnlyCollection<Lift> ReadOnlyLiftsValue = LiftsValue.AsReadOnly();
        private static readonly ReadOnlyCollection<Camera079> ReadOnlyCamerasValue = CamerasValue.AsReadOnly();
        private static readonly ReadOnlyCollection<TeslaGate> ReadOnlyTeslasValue = TeslasValue.AsReadOnly();
        private static readonly ReadOnlyCollection<PocketDimensionTeleport> ReadOnlyTeleportsValue = TeleportsValue.AsReadOnly();
        private static readonly ReadOnlyCollection<Locker> ReadOnlyLockersValue = LockersValue.AsReadOnly();
        private static readonly ReadOnlyCollection<Ragdoll> ReadOnlyRagdollsValue = RagdollsValue.AsReadOnly();

        private static readonly RaycastHit[] CachedFindParentRoomRaycast = new RaycastHit[1];

        /// <summary>
        /// Gets a value indicating whether decontamination has begun in the light containment zone.
        /// </summary>
        public static bool IsLczDecontaminated => DecontaminationController.Singleton._stopUpdating && !DecontaminationController.Singleton.disableDecontamination;

        /// <summary>
        /// Gets the number of activated generators.
        /// </summary>
        public static int ActivatedGenerators
        {
            get
            {
                int i = 0;
                foreach (Scp079Generator gen in Recontainer079.AllGenerators)
                {
                    if (gen.Engaged)
                        i++;
                }

                return i;
            }
        }

        /// <summary>
        /// Gets all <see cref="Room"/> objects.
        /// </summary>
        public static ReadOnlyCollection<Room> Rooms => ReadOnlyRoomsValue;

        /// <summary>
        /// Gets all <see cref="Door"/> objects.
        /// </summary>
        public static ReadOnlyCollection<Door> Doors => ReadOnlyDoorsValue;

        /// <summary>
        /// Gets all <see cref="Camera079"/> objects.
        /// </summary>
        public static ReadOnlyCollection<Camera079> Cameras => ReadOnlyCamerasValue;

        /// <summary>
        /// Gets all <see cref="Lift"/> objects.
        /// </summary>
        public static ReadOnlyCollection<Lift> Lifts => ReadOnlyLiftsValue;

        /// <summary>
        /// Gets all <see cref="TeslaGate"/> objects.
        /// </summary>
        public static ReadOnlyCollection<TeslaGate> TeslaGates => ReadOnlyTeslasValue;

        /// <summary>
        /// Gets all <see cref="PocketDimensionTeleport"/> objects.
        /// </summary>
        public static ReadOnlyCollection<PocketDimensionTeleport> PocketDimensionTeleports => ReadOnlyTeleportsValue;

        /// <summary>
        /// Gets all <see cref="Locker"/> objects.
        /// </summary>
        public static ReadOnlyCollection<Locker> Lockers => ReadOnlyLockersValue;

        /// <summary>
        /// gets all <see cref="Pickup"/>s on the map.
        /// </summary>
        public static ReadOnlyCollection<Pickup> Pickups
        {
            get
            {
                List<Pickup> pickups = new List<Pickup>();
                foreach (ItemPickupBase itemPickupBase in Object.FindObjectsOfType<ItemPickupBase>())
                {
                    if (Pickup.Get(itemPickupBase) is Pickup pickup)
                        pickups.Add(pickup);
                }

                return pickups.AsReadOnly();
            }
        }

        /// <summary>
        /// Gets all <see cref="Ragdoll"/> objects.
        /// </summary>
        public static ReadOnlyCollection<Ragdoll> Ragdolls => ReadOnlyRagdollsValue;

        /// <summary>
        /// Gets the current state of the intercom.
        /// </summary>
        public static Intercom.State IntercomState => Intercom.host.IntercomState;

        /// <summary>
        /// Gets or sets the current seed of the map.
        /// </summary>
        public static int Seed
        {
            get => MapGeneration.SeedSynchronizer.Seed;
            set
            {
                if (!MapGeneration.SeedSynchronizer.MapGenerated)
                    MapGeneration.SeedSynchronizer._singleton.Network_syncSeed = value;
            }
        }

        /// <summary>
        /// Gets a value indicating whether or not the intercom is currently being used.
        /// </summary>
        public static bool IntercomInUse => IntercomState == Intercom.State.Transmitting || IntercomState == Intercom.State.TransmittingBypass || IntercomState == Intercom.State.AdminSpeaking;

        /// <summary>
        /// Gets the <see cref="Player"/> that is using the intercom. Will be null if <see cref="IntercomInUse"/> is false.
        /// </summary>
        public static Player IntercomSpeaker => Player.Get(Intercom.host.speaker);

        /// <summary>
        /// Gets the <see cref="global::AmbientSoundPlayer"/>.
        /// </summary>
        public static AmbientSoundPlayer AmbientSoundPlayer => PlayerManager.localPlayer.GetComponent<AmbientSoundPlayer>();

        /// <summary>
        /// Tries to find the room that a <see cref="GameObject"/> is inside, first using the <see cref="Transform"/>'s parents, then using a Raycast if no room was found.
        /// </summary>
        /// <param name="objectInRoom">The <see cref="GameObject"/> inside the room.</param>
        /// <returns>The <see cref="Room"/> that the <see cref="GameObject"/> is located inside.</returns>
        public static Room FindParentRoom(GameObject objectInRoom)
        {
            // Avoid errors by forcing Map.Rooms to populate when this is called.
            var rooms = Rooms;

            Room room = null;

            const string playerTag = "Player";

            // First try to find the room owner quickly.
            if (!objectInRoom.CompareTag(playerTag))
            {
                room = objectInRoom.GetComponentInParent<Room>();
            }
            else
            {
                // Check for Scp079 if it's a player
                var ply = Player.Get(objectInRoom);

                // Raycasting doesn't make sense,
                // Scp079 position is constant,
                // let it be 'Outside' instead
                if (ply.Role == RoleType.Scp079)
                    room = FindParentRoom(ply.ReferenceHub.scp079PlayerScript.currentCamera.gameObject);
            }

            if (room == null)
            {
                // Then try for objects that aren't children, like players and pickups.
                Ray ray = new Ray(objectInRoom.transform.position, Vector3.down);

                if (Physics.RaycastNonAlloc(ray, CachedFindParentRoomRaycast, 10, 1 << 0, QueryTriggerInteraction.Ignore) == 1)
                    room = CachedFindParentRoomRaycast[0].collider.gameObject.GetComponentInParent<Room>();
            }

            // Always default to surface transform, since it's static.
            // The current index of the 'Outsise' room is the last one
            if (room == null && rooms.Count != 0)
                room = rooms[rooms.Count - 1];

            return room;
        }

        /// <summary>
        /// Broadcasts a message to all players.
        /// </summary>
        /// <param name="broadcast">The <see cref="Features.Broadcast"/> to be broadcasted.</param>
        /// <param name="shouldClearPrevious">Clears all players' broadcasts before sending the new one.</param>
        public static void Broadcast(Broadcast broadcast, bool shouldClearPrevious = false)
        {
            if (broadcast.Show)
                Broadcast(broadcast.Duration, broadcast.Content, broadcast.Type, shouldClearPrevious);
        }

        /// <summary>
        /// Broadcasts a message to all players.
        /// </summary>
        /// <param name="duration">The duration in seconds.</param>
        /// <param name="message">The message that will be broadcast (supports Unity Rich Text formatting).</param>
        /// <param name="type">The broadcast type.</param>
        /// <param name="shouldClearPrevious">Clears all players' broadcasts before sending the new one.</param>
        public static void Broadcast(ushort duration, string message, global::Broadcast.BroadcastFlags type = global::Broadcast.BroadcastFlags.Normal, bool shouldClearPrevious = false)
        {
            if (shouldClearPrevious)
                ClearBroadcasts();

            Server.Broadcast.RpcAddElement(message, duration, type);
        }

        /// <summary>
        /// Shows a hint to all players.
        /// </summary>
        /// <param name="message">The message that will be broadcasted (supports Unity Rich Text formatting).</param>
        /// <param name="duration">The duration in seconds.</param>
        public static void ShowHint(string message, float duration)
        {
            foreach (Player player in Player.List)
                player.ShowHint(message, duration);
        }

        /// <summary>
        /// Clears all players' broadcasts.
        /// </summary>
        public static void ClearBroadcasts() => Server.Broadcast.RpcClearElements();

        /// <summary>
        /// Starts the light containment zone decontamination process.
        /// </summary>
        public static void StartDecontamination()
        {
            DecontaminationController.Singleton.FinishDecontamination();
            DecontaminationController.Singleton.NetworkRoundStartTime = -1f;
        }

        /// <summary>
        /// Turns off all lights of the facility.
        /// </summary>
        /// <param name="duration">The duration of the blackout.</param>
        /// <param name="zoneTypes">The <see cref="ZoneType"/>s to affect.</param>
        public static void TurnOffAllLights(float duration, ZoneType zoneTypes = ZoneType.Unspecified)
        {
            foreach (FlickerableLightController controller in FlickerableLightController.Instances)
            {
                Room room = controller.GetComponentInParent<Room>();
                if (zoneTypes.HasFlag(ZoneType.Unspecified) || (room != null && zoneTypes.HasFlag(room.Zone)))
                    controller.ServerFlickerLights(duration);
            }
        }

        /// <summary>
        /// Gets the camera with the given ID.
        /// </summary>
        /// <param name="cameraId">The camera id to be searched for.</param>
        /// <returns>The <see cref="Camera079"/> with the given ID.</returns>
        public static Camera079 GetCameraById(ushort cameraId)
        {
            foreach (Camera079 camera in Scp079PlayerScript.allCameras)
            {
                if (camera.cameraId == cameraId)
                    return camera;
            }

            return null;
        }

        /// <summary>
        /// Gets the camera with the given camera type.
        /// </summary>
        /// <param name="cameraType">The <see cref="Enums.CameraType"/> to search for.</param>
        /// <returns>The <see cref="Camera079"/> with the given camera type.</returns>
        public static Camera079 GetCameraByType(Enums.CameraType cameraType) =>
            GetCameraById((ushort)cameraType);

        /// <summary>
        /// Gets the door with the given door name.
        /// </summary>
        /// <param name="doorName">The door name.</param>
        /// <returns>The <see cref="Door"/> or null if a door with this name doesn't exist.</returns>
        public static Door GetDoorByName(string doorName)
        {
            DoorNametagExtension.NamedDoors.TryGetValue(doorName, out DoorNametagExtension nameExtension);
            return nameExtension == null ? null : Door.Get(nameExtension.TargetDoor);
        }

        /// <summary>
        /// Changes the color of a MTF unit.
        /// </summary>
        /// <param name="index">The index of the unit color you want to change.</param>
        /// <param name="color">The new color of the Unit.</param>
        public static void ChangeUnitColor(int index, string color)
        {
            string unit = Respawning.RespawnManager.Singleton.NamingManager.AllUnitNames[index].UnitName;

            Respawning.RespawnManager.Singleton.NamingManager.AllUnitNames.Remove(Respawning.RespawnManager.Singleton.NamingManager.AllUnitNames[index]);
            Respawning.NamingRules.UnitNamingRules.AllNamingRules[Respawning.SpawnableTeamType.NineTailedFox].AddCombination($"<color={color}>{unit}</color>", Respawning.SpawnableTeamType.NineTailedFox);

            foreach (Player ply in Player.List.Where(x => x.UnitName == unit))
            {
                string modifiedUnit = Regex.Replace(unit, "<[^>]*?>", string.Empty);
                if (!string.IsNullOrEmpty(color))
                    modifiedUnit = $"<color={color}>{modifiedUnit}</color>";

                ply.UnitName = modifiedUnit;
            }
        }

        /// <summary>
<<<<<<< HEAD
        /// Plays a random ambient sound.
        /// </summary>
        public static void PlayAmbientSound() => AmbientSoundPlayer.GenerateRandom();

        /// <summary>
        /// Plays an ambient sound.
        /// </summary>
        /// <param name="id">The id of the sound to play.</param>
        public static void PlayAmbientSound(int id)
        {
            if (id >= AmbientSoundPlayer.clips.Length)
                throw new System.IndexOutOfRangeException($"There are only {AmbientSoundPlayer.clips.Length} sounds available.");

            AmbientSoundPlayer.RpcPlaySound(AmbientSoundPlayer.clips[id].index);
=======
        /// Places a Tantrum (Scp173's ability) in the indicated position.
        /// </summary>
        /// <param name="position">The position where you want to spawn the Tantrum.</param>
        /// <returns>The tantrum's <see cref="GameObject"/>.</returns>
        public static GameObject PlaceTantrum(Vector3 position)
        {
            GameObject gameObject =
                Object.Instantiate(ScpScriptableObjects.Instance.Scp173Data.TantrumPrefab);
            gameObject.transform.position = position;
            NetworkServer.Spawn(gameObject);

            return gameObject;
>>>>>>> 7268b622
        }

        /// <summary>
        /// Clears the lazy loading game object cache.
        /// </summary>
        internal static void ClearCache()
        {
            RoomsValue.Clear();
            DoorsValue.Clear();
            LiftsValue.Clear();
            TeslasValue.Clear();
            CamerasValue.Clear();
            TeleportsValue.Clear();
            LockersValue.Clear();
        }
    }
}<|MERGE_RESOLUTION|>--- conflicted
+++ resolved
@@ -373,7 +373,6 @@
         }
 
         /// <summary>
-<<<<<<< HEAD
         /// Plays a random ambient sound.
         /// </summary>
         public static void PlayAmbientSound() => AmbientSoundPlayer.GenerateRandom();
@@ -388,7 +387,8 @@
                 throw new System.IndexOutOfRangeException($"There are only {AmbientSoundPlayer.clips.Length} sounds available.");
 
             AmbientSoundPlayer.RpcPlaySound(AmbientSoundPlayer.clips[id].index);
-=======
+        }
+
         /// Places a Tantrum (Scp173's ability) in the indicated position.
         /// </summary>
         /// <param name="position">The position where you want to spawn the Tantrum.</param>
@@ -401,7 +401,6 @@
             NetworkServer.Spawn(gameObject);
 
             return gameObject;
->>>>>>> 7268b622
         }
 
         /// <summary>
