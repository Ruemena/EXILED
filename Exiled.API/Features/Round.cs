// -----------------------------------------------------------------------
// <copyright file="Round.cs" company="Exiled Team">
// Copyright (c) Exiled Team. All rights reserved.
// Licensed under the CC BY-SA 3.0 license.
// </copyright>
// -----------------------------------------------------------------------

namespace Exiled.API.Features
{
    using System;

    using GameCore;

    /// <summary>
    /// A set of tools to handle the round more easily.
    /// </summary>
    public static class Round
    {
        /// <summary>
        /// Gets the time elapsed from the start of the round.
        /// </summary>
        public static TimeSpan ElapsedTime => RoundStart.RoundLength;

        /// <summary>
        /// Gets the start time of the round.
        /// </summary>
        public static DateTime StartedTime => DateTime.Now - ElapsedTime;

        /// <summary>
        /// Gets a value indicating whether the round is started or not.
        /// </summary>
        public static bool IsStarted => RoundSummary.RoundInProgress();

        /// <summary>
        /// Gets or sets a value indicating whether the round is locked or not.
        /// </summary>
        public static bool IsLocked
        {
            get => RoundSummary.RoundLock;
            set => RoundSummary.RoundLock = value;
        }

        /// <summary>
        /// Gets or sets a value indicating whether the lobby is locked or not.
        /// </summary>
        public static bool IsLobbyLocked
        {
            get => RoundStart.LobbyLock;
            set => RoundStart.LobbyLock = value;
        }

        /// <summary>
<<<<<<< HEAD
=======
        /// Gets the number of players who have escaped as <see cref="RoleType.ClassD"/>.
        /// </summary>
        public static int EscapedDClasses => RoundSummary.escaped_ds;

        /// <summary>
        /// Gets the number of players who have escaped as <see cref="RoleType.Scientist"/>.
        /// </summary>
        public static int EscapedScientists => RoundSummary.escaped_scientists;

        /// <summary>
        /// Gets the number of kills.
        /// </summary>
        public static int Kills => RoundSummary.Kills;

        /// <summary>
        /// Gets the number of kills made by SCPs.
        /// </summary>
        public static int KillsByScp => RoundSummary.kills_by_scp;

        /// <summary>
        /// Gets the number of kills made by frag grenades.
        /// </summary>
        public static int KillsByFrag => RoundSummary.kills_by_frag;

        /// <summary>
        /// Gets the number of players who have been turned into zombies.
        /// </summary>
        public static int ChangedIntoZombies => RoundSummary.changed_into_zombies;

        /// <summary>
        /// Restarts the round.
        /// </summary>
        [Obsolete("Use Restart(bool, ServerStatic.NextRoundAction) instead")]
        public static void Restart() => Restart(overrideRestartAction: false);

        /// <summary>
>>>>>>> c65c7a3b
        /// Restarts the round with custom settings.
        /// </summary>
        /// <param name="fastRestart">
        /// Indicates whether or not it'll be a fast restart.
        /// If it's a fast restart, then players won't be reconnected from
        /// the server; otherwise, they will.
        /// </param>
        /// <param name="overrideRestartAction">
        /// Overrides a value of <see cref="ServerStatic.NextRoundAction"/>.
        /// Makes sense if someone used a command to set another action.
        /// </param>
        /// <param name="restartAction">
        /// The <see cref="ServerStatic.NextRoundAction"/>.
        /// <para>
        /// <see cref="ServerStatic.NextRoundAction.DoNothing"/> - does nothing, just restarts the round silently.
        /// <see cref="ServerStatic.NextRoundAction.Restart"/> - restarts the server, reconnects all players.
        /// <see cref="ServerStatic.NextRoundAction.Shutdown"/> - shutdowns the server, also disconnects all players.
        /// </para>
        /// </param>
        public static void Restart(bool fastRestart = true, bool overrideRestartAction = false, ServerStatic.NextRoundAction restartAction = ServerStatic.NextRoundAction.DoNothing)
        {
            var pStats = Server.Host.ReferenceHub != null ? Server.Host.ReferenceHub.playerStats : null;

            if (overrideRestartAction)
                ServerStatic.StopNextRound = restartAction;

            // Great hack since the game has no
            // hard dependency on 'CustomNetworkManager.EnableFastRestart'
            var oldValue = CustomNetworkManager.EnableFastRestart;
            CustomNetworkManager.EnableFastRestart = fastRestart;

            if (pStats != null)
            {
                pStats.Roundrestart();
            }
            else
            {
                // Don't print a shutdown message if some plugin calls that method between restarts
                PlayerStats.StaticChangeLevel(noShutdownMessage: true);
            }

            CustomNetworkManager.EnableFastRestart = oldValue;
        }

        /// <summary>
        /// Restarts the round silently.
        /// </summary>
        public static void RestartSilently() => Restart(fastRestart: true, overrideRestartAction: true, restartAction: ServerStatic.NextRoundAction.DoNothing);

        /// <summary>
        /// Forces the round to end, regardless of which factions are alive.
        /// </summary>
        /// <returns>A <see cref="bool"/> describing whether or not the round was successfully ended.</returns>
        public static bool ForceEnd()
        {
            if (RoundSummary.singleton._keepRoundOnOne && Player.Dictionary.Count < 2)
            {
                return false;
            }

            if (IsStarted && !IsLocked)
            {
                RoundSummary.singleton.ForceEnd();
                return true;
            }

            return false;
        }

        /// <summary>
        /// Start the round.
        /// </summary>
        public static void Start() => CharacterClassManager.ForceRoundStart();
    }
}<|MERGE_RESOLUTION|>--- conflicted
+++ resolved
@@ -50,8 +50,6 @@
         }
 
         /// <summary>
-<<<<<<< HEAD
-=======
         /// Gets the number of players who have escaped as <see cref="RoleType.ClassD"/>.
         /// </summary>
         public static int EscapedDClasses => RoundSummary.escaped_ds;
@@ -82,13 +80,6 @@
         public static int ChangedIntoZombies => RoundSummary.changed_into_zombies;
 
         /// <summary>
-        /// Restarts the round.
-        /// </summary>
-        [Obsolete("Use Restart(bool, ServerStatic.NextRoundAction) instead")]
-        public static void Restart() => Restart(overrideRestartAction: false);
-
-        /// <summary>
->>>>>>> c65c7a3b
         /// Restarts the round with custom settings.
         /// </summary>
         /// <param name="fastRestart">
