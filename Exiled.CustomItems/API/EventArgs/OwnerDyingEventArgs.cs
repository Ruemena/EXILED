// -----------------------------------------------------------------------
// <copyright file="OwnerDyingEventArgs.cs" company="Exiled Team">
// Copyright (c) Exiled Team. All rights reserved.
// Licensed under the CC BY-SA 3.0 license.
// </copyright>
// -----------------------------------------------------------------------

namespace Exiled.CustomItems.API.EventArgs
{
    using Exiled.CustomItems.API.Features;
    using Exiled.Events.EventArgs;

    using PlayerStatsSystem;

    using Item = Exiled.API.Features.Items.Item;
    using Player = Exiled.API.Features.Player;

    /// <summary>
    /// Contains all information of a <see cref="CustomItem"/> before a <see cref="Exiled.API.Features.Player"/> dies.
    /// </summary>
    public class OwnerDyingEventArgs : DyingEventArgs
    {
        /// <summary>
        /// Initializes a new instance of the <see cref="OwnerDyingEventArgs"/> class.
        /// </summary>
        /// <param name="item"><inheritdoc cref="Item"/></param>
        /// <param name="ev">The <see cref="HandcuffingEventArgs"/> instance.</param>
        public OwnerDyingEventArgs(Item item, DyingEventArgs ev)
<<<<<<< HEAD
            : this(item, ev.Target, ev.DamageHandler)
=======
            : this(item, ev.Target, ev.Handler.Base)
>>>>>>> ac033aa7
        {
        }

        /// <summary>
        /// Initializes a new instance of the <see cref="OwnerDyingEventArgs"/> class.
        /// </summary>
        /// <param name="item"><inheritdoc cref="Item"/></param>
        /// <param name="target"><inheritdoc cref="DyingEventArgs.Target"/></param>
        /// <param name="damageHandler"><inheritdoc cref="DyingEventArgs.DamageHandler"/></param>
        public OwnerDyingEventArgs(Item item, Player target, DamageHandlerBase damageHandler)
            : base(target, damageHandler)
        {
            Item = item;
        }

        /// <summary>
        /// Gets the item in the player's inventory.
        /// </summary>
        public Item Item { get; }
    }
}<|MERGE_RESOLUTION|>--- conflicted
+++ resolved
@@ -26,11 +26,7 @@
         /// <param name="item"><inheritdoc cref="Item"/></param>
         /// <param name="ev">The <see cref="HandcuffingEventArgs"/> instance.</param>
         public OwnerDyingEventArgs(Item item, DyingEventArgs ev)
-<<<<<<< HEAD
-            : this(item, ev.Target, ev.DamageHandler)
-=======
             : this(item, ev.Target, ev.Handler.Base)
->>>>>>> ac033aa7
         {
         }
 
