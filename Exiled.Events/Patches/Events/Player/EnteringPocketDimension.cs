// -----------------------------------------------------------------------
// <copyright file="EnteringPocketDimension.cs" company="Exiled Team">
// Copyright (c) Exiled Team. All rights reserved.
// Licensed under the CC BY-SA 3.0 license.
// </copyright>
// -----------------------------------------------------------------------

namespace Exiled.Events.Patches.Events.Player
{
#pragma warning disable SA1118
    using System.Collections.Generic;
    using System.Reflection;
    using System.Reflection.Emit;

    using Exiled.API.Features;
    using Exiled.Events.EventArgs;

    using HarmonyLib;

    using NorthwoodLib.Pools;

    using UnityEngine;

    using static HarmonyLib.AccessTools;

    /// <summary>
    /// Patches <see cref="Scp106PlayerScript.UserCode_CmdMovePlayer(GameObject, int)"/>.
    /// Adds the <see cref="Handlers.Player.EnteringPocketDimension"/> event.
    /// </summary>
    [HarmonyPatch(typeof(Scp106PlayerScript), nameof(Scp106PlayerScript.UserCode_CmdMovePlayer))]
    internal static class EnteringPocketDimension
    {
        private static IEnumerable<CodeInstruction> Transpiler(IEnumerable<CodeInstruction> instructions, ILGenerator generator)
        {
            List<CodeInstruction> newInstructions = ListPool<CodeInstruction>.Shared.Rent(instructions);

            // The index offset.
            int offset = 3;

            // Search for the last "newobj".
            int index = newInstructions.FindLastIndex(instruction => instruction.operand == (object)"gray") + offset;

            // Declare a local variable of the type "EnteringPocketDimensionEventArgs"
            LocalBuilder ev = generator.DeclareLocal(typeof(EnteringPocketDimensionEventArgs));

            // Define the return label and add it to the last "ret" instruction.
            Label returnLabel = generator.DefineLabel();

            // var ev = new EnteringPocketDimensionEventArgs(Player.Get(taker), Vector3.down * 1998.5f, Player.Get(this.gameObject), true);
            //
            // Handlers.Player.OnEnteringPocketDimension(ev);
            //
            // if (!ev.IsAllowed)
            //   return;
            newInstructions.InsertRange(index, new[]
            {
                // Player.Get(ply)
                new CodeInstruction(OpCodes.Ldarg_1).MoveLabelsFrom(newInstructions[index]),
                new(OpCodes.Call, Method(typeof(Player), nameof(Player.Get), new[] { typeof(GameObject) })),

                // Vector3.down * 1998.5f
                new(OpCodes.Call, PropertyGetter(typeof(Vector3), nameof(Vector3.down))),
                new(OpCodes.Ldc_R4, 1998.5f),
                new(OpCodes.Call, Method(typeof(Vector3), "op_Multiply", new[] { typeof(Vector3), typeof(float) })),

                // Player.Get(this.gameObject)
                new(OpCodes.Ldarg_0),
                new(OpCodes.Call, PropertyGetter(typeof(Component), nameof(Component.gameObject))),
                new(OpCodes.Call, Method(typeof(Player), nameof(Player.Get), new[] { typeof(GameObject) })),

                // true
                new(OpCodes.Ldc_I4_1),

                // var ev = new EnteringPocketDimensionEventArgs(...)
                new(OpCodes.Newobj, GetDeclaredConstructors(typeof(EnteringPocketDimensionEventArgs))[0]),
                new(OpCodes.Dup),
                new(OpCodes.Dup),
                new(OpCodes.Stloc_S, ev.LocalIndex),

                // Handlers.Player.OnEnteringPocketDimension(ev);
                new(OpCodes.Call, Method(typeof(Handlers.Player), nameof(Handlers.Player.OnEnteringPocketDimension))),

                // if (!ev.IsAllowed)
                //   return;
                new(OpCodes.Callvirt, PropertyGetter(typeof(EnteringPocketDimensionEventArgs), nameof(EnteringPocketDimensionEventArgs.IsAllowed))),
                new(OpCodes.Brfalse_S, returnLabel),
            });

            // Search for the first "OverridePosition" method.
            index = newInstructions.FindLastIndex(i => i.opcode == OpCodes.Ret);

            // ev.Position
            newInstructions.InsertRange(index, new CodeInstruction[]
            {
<<<<<<< HEAD
                new CodeInstruction(OpCodes.Ldloc_S, ev.LocalIndex),
                new CodeInstruction(OpCodes.Callvirt, PropertyGetter(typeof(EnteringPocketDimensionEventArgs), nameof(EnteringPocketDimensionEventArgs.Player))),
                new CodeInstruction(OpCodes.Ldloc_S, ev.LocalIndex),
                new CodeInstruction(OpCodes.Callvirt, PropertyGetter(typeof(EnteringPocketDimensionEventArgs), nameof(EnteringPocketDimensionEventArgs.Position))),
                new CodeInstruction(OpCodes.Callvirt, PropertySetter(typeof(Player), nameof(Player.Position))),
=======
                new(OpCodes.Ldloc_S, ev.LocalIndex),
                new(OpCodes.Callvirt, PropertyGetter(typeof(EnteringPocketDimensionEventArgs), nameof(EnteringPocketDimensionEventArgs.Player))),
                new(OpCodes.Ldloc_S, ev.LocalIndex),
                new(OpCodes.Callvirt, PropertyGetter(typeof(EnteringPocketDimensionEventArgs), nameof(EnteringPocketDimensionEventArgs.Position))),
                new(OpCodes.Callvirt, PropertySetter(typeof(Player), nameof(Player.Position))),
>>>>>>> acd33832
            });

            newInstructions[newInstructions.Count - 1].labels.Add(returnLabel);

            for (int z = 0; z < newInstructions.Count; z++)
                yield return newInstructions[z];

            ListPool<CodeInstruction>.Shared.Return(newInstructions);
        }
    }
}<|MERGE_RESOLUTION|>--- conflicted
+++ resolved
@@ -92,19 +92,11 @@
             // ev.Position
             newInstructions.InsertRange(index, new CodeInstruction[]
             {
-<<<<<<< HEAD
-                new CodeInstruction(OpCodes.Ldloc_S, ev.LocalIndex),
-                new CodeInstruction(OpCodes.Callvirt, PropertyGetter(typeof(EnteringPocketDimensionEventArgs), nameof(EnteringPocketDimensionEventArgs.Player))),
-                new CodeInstruction(OpCodes.Ldloc_S, ev.LocalIndex),
-                new CodeInstruction(OpCodes.Callvirt, PropertyGetter(typeof(EnteringPocketDimensionEventArgs), nameof(EnteringPocketDimensionEventArgs.Position))),
-                new CodeInstruction(OpCodes.Callvirt, PropertySetter(typeof(Player), nameof(Player.Position))),
-=======
                 new(OpCodes.Ldloc_S, ev.LocalIndex),
                 new(OpCodes.Callvirt, PropertyGetter(typeof(EnteringPocketDimensionEventArgs), nameof(EnteringPocketDimensionEventArgs.Player))),
                 new(OpCodes.Ldloc_S, ev.LocalIndex),
                 new(OpCodes.Callvirt, PropertyGetter(typeof(EnteringPocketDimensionEventArgs), nameof(EnteringPocketDimensionEventArgs.Position))),
                 new(OpCodes.Callvirt, PropertySetter(typeof(Player), nameof(Player.Position))),
->>>>>>> acd33832
             });
 
             newInstructions[newInstructions.Count - 1].labels.Add(returnLabel);
