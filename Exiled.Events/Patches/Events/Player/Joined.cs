--- conflicted
+++ resolved
@@ -37,7 +37,6 @@
         {
             try
             {
-<<<<<<< HEAD
 #if DEBUG
                 API.Features.Log.Error("Creating new player object");
 #endif
@@ -45,12 +44,9 @@
 #if DEBUG
                 API.Features.Log.Error($"Object exists {player != null}");
                 API.Features.Log.Debug($"Creating player object for {hub.nicknameSync.Network_displayName}", true);
-=======
+#endif
                 player = new PlayerAPI(hub);
-#if DEBUG
-                Log.Debug($"Creating player object for {hub.nicknameSync.Network_displayName}", true);
->>>>>>> 19efe071
-#endif
+
                 API.Features.Player.UnverifiedPlayers.Add(hub, player);
                 API.Features.Player p = player;
                 Timing.CallDelayed(0.25f, () =>
