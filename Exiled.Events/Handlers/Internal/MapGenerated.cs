--- conflicted
+++ resolved
@@ -49,11 +49,7 @@
         {
             Map.ClearCache();
             GenerateCache();
-<<<<<<< HEAD
-            LiftTypeExtension.RegisterElevatorTypesOnLevelLoad();
-=======
             CameraExtensions.RegisterCameraInfoOnLevelLoad();
->>>>>>> 8c8ec636
             Door.RegisterDoorTypesOnLevelLoad();
         }
 
