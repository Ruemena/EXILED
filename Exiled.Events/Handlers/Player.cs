--- conflicted
+++ resolved
@@ -857,11 +857,7 @@
         public static void OnJumping(JumpingEventArgs ev) => Jumping.InvokeSafely(ev);
 
         /// <summary>
-<<<<<<< HEAD
-        /// Called after a player presses the transmission key.
-=======
-        /// Invoked after a <see cref="Exiled.API.Features.Player"/> presses the transmission key.
->>>>>>> c35de49a
+        /// Called after a <see cref="Exiled.API.Features.Player"/> presses the transmission key.
         /// </summary>
         /// <param name="ev">The <see cref="TransmittingEventArgs"/> instance.</param>
         public static void OnTransmitting(TransmittingEventArgs ev) => Transmitting.InvokeSafely(ev);
@@ -873,11 +869,7 @@
         public static void OnChangingMoveState(ChangingMoveStateEventArgs ev) => ChangingMoveState.InvokeSafely(ev);
 
         /// <summary>
-<<<<<<< HEAD
-        /// Called after a player changes spectated player.
-=======
-        /// Invoked after a <see cref="Exiled.API.Features.Player"/> changes spectated player.
->>>>>>> c35de49a
+        /// Called after a <see cref="Exiled.API.Features.Player"/> changes spectated player.
         /// </summary>
         /// <param name="ev">The <see cref="ChangingSpectatedPlayerEventArgs"/> instance.</param>
         public static void OnChangingSpectatedPlayer(ChangingSpectatedPlayerEventArgs ev) => ChangingSpectatedPlayer.InvokeSafely(ev);
