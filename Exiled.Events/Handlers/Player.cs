// -----------------------------------------------------------------------
// <copyright file="Player.cs" company="Exiled Team">
// Copyright (c) Exiled Team. All rights reserved.
// Licensed under the CC BY-SA 3.0 license.
// </copyright>
// -----------------------------------------------------------------------

namespace Exiled.Events.Handlers
{
    using Exiled.Events.EventArgs;
    using Exiled.Events.Extensions;

    using static Exiled.Events.Events;

    /// <summary>
    /// Player related events.
    /// </summary>
    public static class Player
    {
        /// <summary>
        /// Invoked before authenticating a player.
        /// </summary>
        public static event CustomEventHandler<PreAuthenticatingEventArgs> PreAuthenticating;

        /// <summary>
        /// Invoked before kicking a player from the server.
        /// </summary>
        public static event CustomEventHandler<KickingEventArgs> Kicking;

        /// <summary>
        /// Invoked after a player has been kicked from the server.
        /// </summary>
        public static event CustomEventHandler<KickedEventArgs> Kicked;

        /// <summary>
        /// Invoked before banning a player from the server.
        /// </summary>
        public static event CustomEventHandler<BanningEventArgs> Banning;

        /// <summary>
        /// Invoked after a player has been banned from the server.
        /// </summary>
        public static event CustomEventHandler<BannedEventArgs> Banned;

        /// <summary>
        /// Invoked after a player uses an item.
        /// </summary>
        /// <remarks>
        /// Invoked after <see cref="ItemUsed"/>, if a player's class has
        /// changed during their health increase, won't fire.
        /// </remarks>
        public static event CustomEventHandler<UsedItemEventArgs> ItemUsed;

        /// <summary>
        /// Invoked after a player has stopped the use of a medical item.
        /// </summary>
        public static event CustomEventHandler<CancellingItemUseEventArgs> CancellingItemUse;

        /// <summary>
        /// Invoked after a player interacted with something.
        /// </summary>
        public static event CustomEventHandler<InteractedEventArgs> Interacted;

        /// <summary>
        /// Invoked before spawning a player's ragdoll.
        /// </summary>
        public static event CustomEventHandler<SpawningRagdollEventArgs> SpawningRagdoll;

        /// <summary>
        /// Invoked before activating the warhead panel.
        /// </summary>
        public static event CustomEventHandler<ActivatingWarheadPanelEventArgs> ActivatingWarheadPanel;

        /// <summary>
        /// Invoked before activating a workstation.
        /// </summary>
        public static event CustomEventHandler<ActivatingWorkstationEventArgs> ActivatingWorkstation;

        /// <summary>
        /// Invoked before deactivating a workstation.
        /// </summary>
        public static event CustomEventHandler<DeactivatingWorkstationEventArgs> DeactivatingWorkstation;

        /// <summary>
        /// Invoked before using an item.
        /// </summary>
        public static event CustomEventHandler<UsingItemEventArgs> UsingItem;

        /// <summary>
        /// Invoked after a player has joined the server.
        /// </summary>
        public static event CustomEventHandler<JoinedEventArgs> Joined;

        /// <summary>
        /// Ivoked after a player has been verified.
        /// </summary>
        public static event CustomEventHandler<VerifiedEventArgs> Verified;

        /// <summary>
        /// Invoked after a player has left the server.
        /// </summary>
        public static event CustomEventHandler<LeftEventArgs> Left;

        /// <summary>
        /// Invoked before destroying a player.
        /// </summary>
        public static event CustomEventHandler<DestroyingEventArgs> Destroying;

        /// <summary>
        /// Invoked before hurting a player.
        /// </summary>
        public static event CustomEventHandler<HurtingEventArgs> Hurting;

        /// <summary>
        /// Invoked before a player dies.
        /// </summary>
        public static event CustomEventHandler<DyingEventArgs> Dying;

        /// <summary>
        /// Invoked after a player died.
        /// </summary>
        public static event CustomEventHandler<DiedEventArgs> Died;

        /// <summary>
        /// Invoked before changing a player's role.
        /// </summary>
        /// <remarks>If you set IsAllowed to false when Escape is true, tickets will still be given to the escapee's team even though they will 'fail' to escape. Use <see cref="Escaping"/> to block escapes instead.</remarks>
        public static event CustomEventHandler<ChangingRoleEventArgs> ChangingRole;

        /// <summary>
        /// Invoked before throwing an item.
        /// </summary>
        public static event CustomEventHandler<ThrowingItemEventArgs> ThrowingItem;

        /// <summary>
        /// Invoked before dropping an item.
        /// </summary>
        public static event CustomEventHandler<DroppingItemEventArgs> DroppingItem;

        /// <summary>
        /// Invoked before dropping a null item.
        /// </summary>
        public static event CustomEventHandler<DroppingNullEventArgs> DroppingNull;

        /// <summary>
        /// Invoked before picking up ammo.
        /// </summary>
        public static event CustomEventHandler<PickingUpAmmoEventArgs> PickingUpAmmo;

        /// <summary>
        /// Invoked before picking up armor.
        /// </summary>
        public static event CustomEventHandler<PickingUpArmorEventArgs> PickingUpArmor;

        /// <summary>
        /// Invoked before picking up an item.
        /// </summary>
        public static event CustomEventHandler<PickingUpItemEventArgs> PickingUpItem;

        /// <summary>
        /// Invoked before handcuffing a player.
        /// </summary>
        public static event CustomEventHandler<HandcuffingEventArgs> Handcuffing;

        /// <summary>
        /// Invoked before freeing a handcuffed player.
        /// </summary>
        public static event CustomEventHandler<RemovingHandcuffsEventArgs> RemovingHandcuffs;

        /// <summary>
        /// Invoked before a player escapes.
        /// </summary>
        public static event CustomEventHandler<EscapingEventArgs> Escaping;

        /// <summary>
        /// Invoked before a player begins speaking to the intercom.
        /// </summary>
        public static event CustomEventHandler<IntercomSpeakingEventArgs> IntercomSpeaking;

        /// <summary>
        /// Invoked after a player gets shot.
        /// </summary>
        public static event CustomEventHandler<ShotEventArgs> Shot;

        /// <summary>
        /// Invoked before a player shoots a weapon.
        /// </summary>
        public static event CustomEventHandler<ShootingEventArgs> Shooting;

        /// <summary>
        /// Invoked before a player enters the pocket dimension.
        /// </summary>
        public static event CustomEventHandler<EnteringPocketDimensionEventArgs> EnteringPocketDimension;

        /// <summary>
        /// Invoked before a player escapes the pocket dimension.
        /// </summary>
        public static event CustomEventHandler<EscapingPocketDimensionEventArgs> EscapingPocketDimension;

        /// <summary>
        /// Invoked before a player fails to escape the pocket dimension.
        /// </summary>
        public static event CustomEventHandler<FailingEscapePocketDimensionEventArgs> FailingEscapePocketDimension;

        /// <summary>
        /// Invoked before a player reloads a weapon.
        /// </summary>
        public static event CustomEventHandler<ReloadingWeaponEventArgs> ReloadingWeapon;

        /// <summary>
        /// Invoked before spawning a player.
        /// </summary>
        public static event CustomEventHandler<SpawningEventArgs> Spawning;

        /// <summary>
        /// Invoked before a player enters the femur breaker.
        /// </summary>
        public static event CustomEventHandler<EnteringFemurBreakerEventArgs> EnteringFemurBreaker;

        /// <summary>
        /// Invoked before syncing player's data.
        /// </summary>
        public static event CustomEventHandler<SyncingDataEventArgs> SyncingData;

        /// <summary>
        /// Invoked before a player's held item changes.
        /// </summary>
        public static event CustomEventHandler<ChangingItemEventArgs> ChangingItem;

        /// <summary>
        /// Invoked before changing a player's group.
        /// </summary>
        public static event CustomEventHandler<ChangingGroupEventArgs> ChangingGroup;

        /// <summary>
        /// Invoked before a player interacts with a door.
        /// </summary>
        public static event CustomEventHandler<InteractingDoorEventArgs> InteractingDoor;

        /// <summary>
        /// Invoked before a player interacts with an elevator.
        /// </summary>
        public static event CustomEventHandler<InteractingElevatorEventArgs> InteractingElevator;

        /// <summary>
        /// Invoked before a player interacts with a locker.
        /// </summary>
        public static event CustomEventHandler<InteractingLockerEventArgs> InteractingLocker;

        /// <summary>
        /// Invoked before a player triggers a tesla gate.
        /// </summary>
        public static event CustomEventHandler<TriggeringTeslaEventArgs> TriggeringTesla;

        /// <summary>
        /// Invoked before a player unlocks a generator.
        /// </summary>
        public static event CustomEventHandler<UnlockingGeneratorEventArgs> UnlockingGenerator;

        /// <summary>
        /// Invoked before a player opens a generator.
        /// </summary>
        public static event CustomEventHandler<OpeningGeneratorEventArgs> OpeningGenerator;

        /// <summary>
        /// Invoked before a player closes a generator.
        /// </summary>
        public static event CustomEventHandler<ClosingGeneratorEventArgs> ClosingGenerator;

        /// <summary>
        /// Invoked before a player inserts a workstation tablet into a generator.
        /// </summary>
        public static event CustomEventHandler<ActivatingGeneratorEventArgs> ActivatingGenerator;

        /// <summary>
        /// Invoked before a player ejects the workstation tablet out of a generator.
        /// </summary>
        public static event CustomEventHandler<StoppingGeneratorEventArgs> StoppingGenerator;

        /// <summary>
        /// Invoked before a player receives a status effect.
        /// </summary>
        public static event CustomEventHandler<ReceivingEffectEventArgs> ReceivingEffect;

        /// <summary>
        /// Invoked before an user's mute status is changed.
        /// </summary>
        public static event CustomEventHandler<ChangingMuteStatusEventArgs> ChangingMuteStatus;

        /// <summary>
        /// Invoked before an user's intercom mute status is changed.
        /// </summary>
        public static event CustomEventHandler<ChangingIntercomMuteStatusEventArgs> ChangingIntercomMuteStatus;

        /// <summary>
        /// Invoked before a user's radio battery charge is changed.
        /// </summary>
        public static event CustomEventHandler<UsingRadioBatteryEventArgs> UsingRadioBattery;

        /// <summary>
        /// Invoked before a user's radio preset is changed.
        /// </summary>
        public static event CustomEventHandler<ChangingRadioPresetEventArgs> ChangingRadioPreset;

        /// <summary>
        /// Invoked before a player's MicroHID state is changed.
        /// </summary>
        public static event CustomEventHandler<ChangingMicroHIDStateEventArgs> ChangingMicroHIDState;

        /// <summary>
        /// Invoked before a player's MicroHID energy is changed.
        /// </summary>
        public static event CustomEventHandler<UsingMicroHIDEnergyEventArgs> UsingMicroHIDEnergy;

        /// <summary>
        /// Called before processing a hotkey.
        /// </summary>
        public static event CustomEventHandler<ProcessingHotkeyEventArgs> ProcessingHotkey;

        /// <summary>
        /// Invoked before dropping ammo.
        /// </summary>
        public static event CustomEventHandler<DroppingAmmoEventArgs> DroppingAmmo;

        /// <summary>
        /// Called before a player walks on a sinkhole.
        /// </summary>
        public static event CustomEventHandler<WalkingOnSinkholeEventArgs> WalkingOnSinkhole;

        /// <summary>
        /// Invoked before a player interacts with a shooting target.
        /// </summary>
        public static event CustomEventHandler<InteractingShootingTargetEventArgs> InteractingShootingTarget;

        /// <summary>
        /// Invoked before a player damages a shooting target.
        /// </summary>
        public static event CustomEventHandler<DamagingShootingTargetEventArgs> DamagingShootingTarget;

        /// <summary>
        /// Invoked before a player flips a coin.
        /// </summary>
        public static event CustomEventHandler<FlippingCoinEventArgs> FlippingCoin;

        /// <summary>
<<<<<<< HEAD
        /// Invoked before a player unloads a weapon.
        /// </summary>
        public static event CustomEventHandler<UnloadingWeaponEventArgs> UnloadingWeapon;

        /// <summary>
        /// Invoked before a player triggers an aim action.
        /// </summary>
        public static event CustomEventHandler<AimingDownSightEventArgs> AimingDownSight;

        /// <summary>
        /// Invoked before a player toggles the weapon's flashlight.
        /// </summary>
        public static event CustomEventHandler<TogglingWeaponFlashlightEventArgs> TogglingWeaponFlashlight;

        /// <summary>
        /// Invoked before a player dryfires a weapon.
        /// </summary>
        public static event CustomEventHandler<DryfiringWeaponEventArgs> DryfiringWeapon;

=======
        /// Called before a player walks on a tantrum.
        /// </summary>
        public static event CustomEventHandler<WalkingOnTantrumEventArgs> WalkingOnTantrum;

        /// <summary>
        /// Invoked after a player presses the voicechat key.
        /// </summary>
        public static event CustomEventHandler<VoiceChattingEventArgs> VoiceChatting;

        /// <summary>
>>>>>>> d4e68a9d
        /// Invoked before a player makes noise.
        /// </summary>
        public static event CustomEventHandler<MakingNoiseEventArgs> MakingNoise;

        /// <summary>
        /// Invoked before a player jumps.
        /// </summary>
        public static event CustomEventHandler<JumpingEventArgs> Jumping;

        /// <summary>
        /// Invoked after a player presses the transmission key.
        /// </summary>
        public static event CustomEventHandler<TransmittingEventArgs> Transmitting;

        /// <summary>
        /// Invoked before a player changes move state.
        /// </summary>
        public static event CustomEventHandler<ChangingMoveStateEventArgs> ChangingMoveState;

        /// <summary>
        /// Called before pre-authenticating a player.
        /// </summary>
        /// <param name="ev">The <see cref="PreAuthenticatingEventArgs"/> instance.</param>
        public static void OnPreAuthenticating(PreAuthenticatingEventArgs ev) => PreAuthenticating.InvokeSafely(ev);

        /// <summary>
        /// Called before kicking a player from the server.
        /// </summary>
        /// <param name="ev">The <see cref="KickingEventArgs"/> instance.</param>
        public static void OnKicking(KickingEventArgs ev) => Kicking.InvokeSafely(ev);

        /// <summary>
        /// Called after a player has been kicked from the server.
        /// </summary>
        /// <param name="ev">The <see cref="KickedEventArgs"/> instance.</param>
        public static void OnKicked(KickedEventArgs ev) => Kicked.InvokeSafely(ev);

        /// <summary>
        /// Called before banning a player from the server.
        /// </summary>
        /// <param name="ev">The <see cref="BanningEventArgs"/> instance.</param>
        public static void OnBanning(BanningEventArgs ev) => Banning.InvokeSafely(ev);

        /// <summary>
        /// Called after a player has been banned from the server.
        /// </summary>
        /// <param name="ev">The <see cref="BannedEventArgs"/> instance.</param>
        public static void OnBanned(BannedEventArgs ev) => Banned.InvokeSafely(ev);

        /// <summary>
        /// Called after a player used a medical item.
        /// </summary>
        /// <param name="ev">The <see cref="UsedItemEventArgs"/> instance.</param>
        public static void OnItemUsed(UsedItemEventArgs ev) => ItemUsed.InvokeSafely(ev);

        /// <summary>
        /// Called after a player has stopped the use of a medical item.
        /// </summary>
        /// <param name="ev">The <see cref="CancellingItemUseEventArgs"/> instance.</param>
        public static void OnCancellingItemUse(CancellingItemUseEventArgs ev) => CancellingItemUse.InvokeSafely(ev);

        /// <summary>
        /// Called after a player interacted with something.
        /// </summary>
        /// <param name="ev">The <see cref="InteractedEventArgs"/> instance.</param>
        public static void OnInteracted(InteractedEventArgs ev) => Interacted.InvokeSafely(ev);

        /// <summary>
        /// Called before spawning a player's ragdoll.
        /// </summary>
        /// <param name="ev">The <see cref="SpawningRagdollEventArgs"/> instance.</param>
        public static void OnSpawningRagdoll(SpawningRagdollEventArgs ev) => SpawningRagdoll.InvokeSafely(ev);

        /// <summary>
        /// Called before activating the warhead panel.
        /// </summary>
        /// <param name="ev">The <see cref="ActivatingWarheadPanelEventArgs"/> instance.</param>
        public static void OnActivatingWarheadPanel(ActivatingWarheadPanelEventArgs ev) => ActivatingWarheadPanel.InvokeSafely(ev);

        /// <summary>
        /// Called before activating a workstation.
        /// </summary>
        /// <param name="ev">The <see cref="ActivatingWorkstation"/> instance.</param>
        public static void OnActivatingWorkstation(ActivatingWorkstationEventArgs ev) => ActivatingWorkstation.InvokeSafely(ev);

        /// <summary>
        /// Called before deactivating a workstation.
        /// </summary>
        /// <param name="ev">The <see cref="DeactivatingWorkstationEventArgs"/> instance.</param>
        public static void OnDeactivatingWorkstation(DeactivatingWorkstationEventArgs ev) => DeactivatingWorkstation.InvokeSafely(ev);

        /// <summary>
        /// Called before using a medical item.
        /// </summary>
        /// <param name="ev">The <see cref="UsingItemEventArgs"/> instance.</param>
        public static void OnUsingItem(UsingItemEventArgs ev) => UsingItem.InvokeSafely(ev);

        /// <summary>
        /// Called after a player has joined the server.
        /// </summary>
        /// <param name="ev">The <see cref="JoinedEventArgs"/> instance.</param>
        public static void OnJoined(JoinedEventArgs ev) => Joined.InvokeSafely(ev);

        /// <summary>
        /// Called after a player has been verified.
        /// </summary>
        /// <param name="ev">The <see cref="VerifiedEventArgs"/> instance.</param>
        public static void OnVerified(VerifiedEventArgs ev) => Verified.InvokeSafely(ev);

        /// <summary>
        /// Called after a player has left the server.
        /// </summary>
        /// <param name="ev">The <see cref="LeftEventArgs"/> instance.</param>
        public static void OnLeft(LeftEventArgs ev) => Left.InvokeSafely(ev);

        /// <summary>
        /// Called before destroying a player.
        /// </summary>
        /// <param name="ev">The <see cref="DestroyingEventArgs"/> instance.</param>
        public static void OnDestroying(DestroyingEventArgs ev) => Destroying.InvokeSafely(ev);

        /// <summary>
        /// Called before hurting a player.
        /// </summary>
        /// <param name="ev">The <see cref="HurtingEventArgs"/> instance.</param>
        public static void OnHurting(HurtingEventArgs ev) => Hurting.InvokeSafely(ev);

        /// <summary>
        /// Called before a player dies.
        /// </summary>
        /// <param name="ev"><see cref="DyingEventArgs"/> instance.</param>
        public static void OnDying(DyingEventArgs ev) => Dying.InvokeSafely(ev);

        /// <summary>
        /// Called after a player died.
        /// </summary>
        /// <param name="ev">The <see cref="DiedEventArgs"/> instance.</param>
        public static void OnDied(DiedEventArgs ev) => Died.InvokeSafely(ev);

        /// <summary>
        /// Called before changing a player's role.
        /// </summary>
        /// <param name="ev">The <see cref="ChangingRoleEventArgs"/> instance.</param>
        /// <remarks>If you set IsAllowed to false when Escape is true, tickets will still be given to the escapee's team even though they will 'fail' to escape. Use <see cref="Escaping"/> to block escapes instead.</remarks>
        public static void OnChangingRole(ChangingRoleEventArgs ev) => ChangingRole.InvokeSafely(ev);

        /// <summary>
        /// Called before throwing a grenade.
        /// </summary>
        /// <param name="ev">The <see cref="ThrowingItemEventArgs"/> instance.</param>
        public static void OnThrowingItem(ThrowingItemEventArgs ev) => ThrowingItem.InvokeSafely(ev);

        /// <summary>
        /// Called before dropping an item.
        /// </summary>
        /// <param name="ev">The <see cref="DroppingItemEventArgs"/> instance.</param>
        public static void OnDroppingItem(DroppingItemEventArgs ev) => DroppingItem.InvokeSafely(ev);

        /// <summary>
        /// Called before dropping a null item.
        /// </summary>
        /// <param name="ev">The <see cref="DroppingNullEventArgs"/> instance.</param>
        public static void OnDroppingNull(DroppingNullEventArgs ev) => DroppingNull.InvokeSafely(ev);

        /// <summary>
        /// Called before a player picks up ammo.
        /// </summary>
        /// <param name="ev">The <see cref="PickingUpAmmoEventArgs"/> instance.</param>
        public static void OnPickingUpAmmo(PickingUpAmmoEventArgs ev) => PickingUpAmmo.InvokeSafely(ev);

        /// <summary>
        /// Called before a player picks up armor.
        /// </summary>
        /// <param name="ev">The <see cref="PickingUpArmorEventArgs"/> instance.</param>
        public static void OnPickingUpArmor(PickingUpArmorEventArgs ev) => PickingUpArmor.InvokeSafely(ev);

        /// <summary>
        /// Called before a user picks up an item.
        /// </summary>
        /// <param name="ev">The <see cref="PickingUpItemEventArgs"/> instance.</param>
        public static void OnPickingUpItem(PickingUpItemEventArgs ev) => PickingUpItem.InvokeSafely(ev);

        /// <summary>
        /// Called before handcuffing a player.
        /// </summary>
        /// <param name="ev">The <see cref="HandcuffingEventArgs"/> instance.</param>
        public static void OnHandcuffing(HandcuffingEventArgs ev) => Handcuffing.InvokeSafely(ev);

        /// <summary>
        /// Called before freeing a handcuffed player.
        /// </summary>
        /// <param name="ev">The <see cref="RemovingHandcuffsEventArgs"/> instance.</param>
        public static void OnRemovingHandcuffs(RemovingHandcuffsEventArgs ev) => RemovingHandcuffs.InvokeSafely(ev);

        /// <summary>
        /// Called before a player escapes.
        /// </summary>
        /// <param name="ev">The <see cref="EscapingEventArgs"/> instance.</param>
        public static void OnEscaping(EscapingEventArgs ev) => Escaping.InvokeSafely(ev);

        /// <summary>
        /// Called before a player begins speaking to the intercom.
        /// </summary>
        /// <param name="ev">The <see cref="IntercomSpeakingEventArgs"/> instance.</param>
        public static void OnIntercomSpeaking(IntercomSpeakingEventArgs ev) => IntercomSpeaking.InvokeSafely(ev);

        /// <summary>
        /// Called after a player shoots a weapon.
        /// </summary>
        /// <param name="ev">The <see cref="ShotEventArgs"/> instance.</param>
        public static void OnShot(ShotEventArgs ev) => Shot.InvokeSafely(ev);

        /// <summary>
        /// Called before a player shoots a weapon.
        /// </summary>
        /// <param name="ev">The <see cref="ShootingEventArgs"/> instance.</param>
        public static void OnShooting(ShootingEventArgs ev) => Shooting.InvokeSafely(ev);

        /// <summary>
        /// Called before a player enters the pocket dimension.
        /// </summary>
        /// <param name="ev">The <see cref="EnteringPocketDimensionEventArgs"/> instance.</param>
        public static void OnEnteringPocketDimension(EnteringPocketDimensionEventArgs ev) => EnteringPocketDimension.InvokeSafely(ev);

        /// <summary>
        /// Called before a player escapes the pocket dimension.
        /// </summary>
        /// <param name="ev">The <see cref="EscapingPocketDimensionEventArgs"/> instance.</param>
        public static void OnEscapingPocketDimension(EscapingPocketDimensionEventArgs ev) => EscapingPocketDimension.InvokeSafely(ev);

        /// <summary>
        /// Called before a player fails to escape the pocket dimension.
        /// </summary>
        /// <param name="ev">The <see cref="FailingEscapePocketDimensionEventArgs"/> instance.</param>
        public static void OnFailingEscapePocketDimension(FailingEscapePocketDimensionEventArgs ev) => FailingEscapePocketDimension.InvokeSafely(ev);

        /// <summary>
        /// Called before a player reloads a weapon.
        /// </summary>
        /// <param name="ev">The <see cref="ReloadingWeaponEventArgs"/> instance.</param>
        public static void OnReloadingWeapon(ReloadingWeaponEventArgs ev) => ReloadingWeapon.InvokeSafely(ev);

        /// <summary>
        /// Called before spawning a player.
        /// </summary>
        /// <param name="ev">The <see cref="SpawningEventArgs"/> instance.</param>
        public static void OnSpawning(SpawningEventArgs ev) => Spawning.InvokeSafely(ev);

        /// <summary>
        /// Called before a player enters the femur breaker.
        /// </summary>
        /// <param name="ev">The <see cref="EnteringFemurBreakerEventArgs"/> instance.</param>
        public static void OnEnteringFemurBreaker(EnteringFemurBreakerEventArgs ev) => EnteringFemurBreaker.InvokeSafely(ev);

        /// <summary>
        /// Called before syncing player's data.
        /// </summary>
        /// <param name="ev">The <see cref="SyncingDataEventArgs"/> instance.</param>
        public static void OnSyncingData(SyncingDataEventArgs ev) => SyncingData.InvokeSafely(ev);

        /// <summary>
        /// Called before a player's held item changes.
        /// </summary>
        /// <param name="ev">The <see cref="ChangingItemEventArgs"/> instance.</param>
        public static void OnChangingItem(ChangingItemEventArgs ev) => ChangingItem.InvokeSafely(ev);

        /// <summary>
        /// Called before changing a player's group.
        /// </summary>
        /// <param name="ev">The <see cref="ChangingGroupEventArgs"/> instance.</param>
        public static void OnChangingGroup(ChangingGroupEventArgs ev) => ChangingGroup.InvokeSafely(ev);

        /// <summary>
        /// Called before a player interacts with a door.
        /// </summary>
        /// <param name="ev">The <see cref="PlacingBulletHole"/> instance.</param>
        public static void OnInteractingDoor(InteractingDoorEventArgs ev) => InteractingDoor.InvokeSafely(ev);

        /// <summary>
        /// Called before a player interacts with an elevator.
        /// </summary>
        /// <param name="ev">The <see cref="PlacingBulletHole"/> instance.</param>
        public static void OnInteractingElevator(InteractingElevatorEventArgs ev) => InteractingElevator.InvokeSafely(ev);

        /// <summary>
        /// Called before a player interacts with a locker.
        /// </summary>
        /// <param name="ev">The <see cref="PlacingBulletHole"/> instance.</param>
        public static void OnInteractingLocker(InteractingLockerEventArgs ev) => InteractingLocker.InvokeSafely(ev);

        /// <summary>
        /// Called before a player triggers a tesla.
        /// </summary>
        /// <param name="ev">The <see cref="TriggeringTeslaEventArgs"/> instance.</param>
        public static void OnTriggeringTesla(TriggeringTeslaEventArgs ev) => TriggeringTesla.InvokeSafely(ev);

        /// <summary>
        /// Called before a player unlocks a generator.
        /// </summary>
        /// <param name="ev">The <see cref="UnlockingGeneratorEventArgs"/> instance.</param>
        public static void OnUnlockingGenerator(UnlockingGeneratorEventArgs ev) => UnlockingGenerator.InvokeSafely(ev);

        /// <summary>
        /// Called before a player opens a generator.
        /// </summary>
        /// <param name="ev">The <see cref="OpeningGeneratorEventArgs"/> instance.</param>
        public static void OnOpeningGenerator(OpeningGeneratorEventArgs ev) => OpeningGenerator.InvokeSafely(ev);

        /// <summary>
        /// Called before a player closes a generator.
        /// </summary>
        /// <param name="ev">The <see cref="ClosingGeneratorEventArgs"/> instance.</param>
        public static void OnClosingGenerator(ClosingGeneratorEventArgs ev) => ClosingGenerator.InvokeSafely(ev);

        /// <summary>
        /// Called before a player inserts a workstation tablet into a generator.
        /// </summary>
        /// <param name="ev">The <see cref="ActivatingGeneratorEventArgs"/> instance.</param>
        public static void OnActivatingGenerator(ActivatingGeneratorEventArgs ev) => ActivatingGenerator.InvokeSafely(ev);

        /// <summary>
        /// Called before a player ejects the workstation tablet out of a generator.
        /// </summary>
        /// <param name="ev">The <see cref="StoppingGeneratorEventArgs"/> instance.</param>
        public static void OnStoppingGenerator(StoppingGeneratorEventArgs ev) => StoppingGenerator.InvokeSafely(ev);

        /// <summary>
        /// Called before a player receives a status effect.
        /// </summary>
        /// <param name="ev">The <see cref="ReceivingEffectEventArgs"/> instance.</param>
        public static void OnReceivingEffect(ReceivingEffectEventArgs ev) => ReceivingEffect.InvokeSafely(ev);

        /// <summary>
        /// Called before an user's mute status is changed.
        /// </summary>
        /// <param name="ev">The <see cref="ChangingMuteStatusEventArgs"/> instance.</param>
        public static void OnChangingMuteStatus(ChangingMuteStatusEventArgs ev) => ChangingMuteStatus.InvokeSafely(ev);

        /// <summary>
        /// Called before an user's intercom mute status is changed.
        /// </summary>
        /// <param name="ev">The <see cref="ChangingIntercomMuteStatusEventArgs"/> instance.</param>
        public static void OnChangingIntercomMuteStatus(ChangingIntercomMuteStatusEventArgs ev) => ChangingIntercomMuteStatus.InvokeSafely(ev);

        /// <summary>
        /// Called before a user's radio battery charge is changed.
        /// </summary>
        /// <param name="ev">The <see cref="UsingRadioBatteryEventArgs"/> instance.</param>
        public static void OnUsingRadioBattery(UsingRadioBatteryEventArgs ev) => UsingRadioBattery.InvokeSafely(ev);

        /// <summary>
        /// Called before a user's radio preset is changed.
        /// </summary>
        /// <param name="ev">The <see cref="ChangingRadioPresetEventArgs"/> instance.</param>
        public static void OnChangingRadioPreset(ChangingRadioPresetEventArgs ev) => ChangingRadioPreset.InvokeSafely(ev);

        /// <summary>
        /// Called before a player's MicroHID state is changed.
        /// </summary>
        /// <param name="ev">The <see cref="ChangingRadioPresetEventArgs"/> instance.</param>
        public static void OnChangingMicroHIDState(ChangingMicroHIDStateEventArgs ev) => ChangingMicroHIDState.InvokeSafely(ev);

        /// <summary>
        /// Called before a player's MicroHID energy is changed.
        /// </summary>
        /// <param name="ev">The <see cref="UsingMicroHIDEnergyEventArgs"/> instance.</param>
        public static void OnUsingMicroHIDEnergy(UsingMicroHIDEnergyEventArgs ev) => UsingMicroHIDEnergy.InvokeSafely(ev);

        /// <summary>
        /// Called before processing a hotkey.
        /// </summary>
        /// <param name="ev">The <see cref="ProcessingHotkeyEventArgs"/> instance.</param>
        public static void OnProcessingHotkey(ProcessingHotkeyEventArgs ev) => ProcessingHotkey.InvokeSafely(ev);

        /// <summary>
        /// Called before dropping ammo.
        /// </summary>
        /// <param name="ev">The <see cref="DroppingAmmoEventArgs"/> instance.</param>
        public static void OnDroppingAmmo(DroppingAmmoEventArgs ev) => DroppingAmmo.InvokeSafely(ev);

        /// <summary>
        /// Called before a player walks on a sinkhole.
        /// </summary>
        /// /// <param name="ev">The <see cref="WalkingOnSinkholeEventArgs"/> instance.</param>
        public static void OnWalkingOnSinkhole(WalkingOnSinkholeEventArgs ev) => WalkingOnSinkhole.InvokeSafely(ev);

        /// <summary>
        /// Called before a player interacts with a shooting target.
        /// </summary>
        /// <param name="ev">The <see cref="InteractingShootingTargetEventArgs"/> instance.</param>
        public static void OnInteractingShootingTarget(InteractingShootingTargetEventArgs ev) => InteractingShootingTarget.InvokeSafely(ev);

        /// <summary>
        /// Called before a player damages a shooting target.
        /// </summary>
        /// <param name="ev">The <see cref="DamagingShootingTargetEventArgs"/> instance.</param>
        public static void OnDamagingShootingTarget(DamagingShootingTargetEventArgs ev) => DamagingShootingTarget.InvokeSafely(ev);

        /// <summary>
        /// Called before a player flips a coin.
        /// </summary>
        /// <param name="ev">The <see cref="FlippingCoinEventArgs"/> instance.</param>
        public static void OnFlippingCoin(FlippingCoinEventArgs ev) => FlippingCoin.InvokeSafely(ev);

        /// <summary>
<<<<<<< HEAD
        /// Called before a player unloads a weapon.
        /// </summary>
        /// <param name="ev">The <see cref="UnloadingWeaponEventArgs"/> instance.</param>
        public static void OnUnloadingWeapon(UnloadingWeaponEventArgs ev) => UnloadingWeapon.InvokeSafely(ev);

        /// <summary>
        /// Called before a player triggers an aim action.
        /// </summary>
        /// <param name="ev">The <see cref="AimingDownSightEventArgs"/> instance.</param>
        public static void OnAimingDownSight(AimingDownSightEventArgs ev) => AimingDownSight.InvokeSafely(ev);

        /// <summary>
        /// Called before a player toggles the weapon's flashlight.
        /// </summary>
        /// <param name="ev">The <see cref="TogglingWeaponFlashlightEventArgs"/> instance.</param>
        public static void OnTogglingWeaponFlashlight(TogglingWeaponFlashlightEventArgs ev) => TogglingWeaponFlashlight.InvokeSafely(ev);

        /// <summary>
        /// Called before a player dryfires a weapon.
        /// </summary>
        /// <param name="ev">The <see cref="DryfiringWeaponEventArgs"/> instance.</param>
        public static void OnDryfiringWeapon(DryfiringWeaponEventArgs ev) => DryfiringWeapon.InvokeSafely(ev);

=======
        /// Called before a player walks on a tantrum.
        /// </summary>
        /// /// <param name="ev">The <see cref="WalkingOnTantrumEventArgs"/> instance.</param>
        public static void OnWalkingOnTantrum(WalkingOnTantrumEventArgs ev) => WalkingOnTantrum.InvokeSafely(ev);

        /// <summary>
        /// Invoked after a player presses the voicechat key.
        /// </summary>
        /// <param name="ev">The <see cref="VoiceChattingEventArgs"/> instance.</param>
        public static void OnVoiceChatting(VoiceChattingEventArgs ev) => VoiceChatting.InvokeSafely(ev);

        /// <summary>
>>>>>>> d4e68a9d
        /// Called before a player makes noise.
        /// </summary>
        /// <param name="ev">The <see cref="MakingNoiseEventArgs"/> instance.</param>
        public static void OnMakingNoise(MakingNoiseEventArgs ev) => MakingNoise.InvokeSafely(ev);

        /// <summary>
        /// Called before a player jumps.
        /// </summary>
        /// <param name="ev">The <see cref="JumpingEventArgs"/> instance.</param>
        public static void OnJumping(JumpingEventArgs ev) => Jumping.InvokeSafely(ev);

        /// <summary>
        /// Invoked after a player presses the transmission key.
        /// </summary>
        /// <param name="ev">The <see cref="TransmittingEventArgs"/> instance.</param>
        public static void OnTransmitting(TransmittingEventArgs ev) => Transmitting.InvokeSafely(ev);

        /// <summary>
        /// Called before a player changes move state.
        /// </summary>
        /// <param name="ev">The <see cref="ChangingMoveStateEventArgs"/> instance.</param>
        public static void OnChangingMoveState(ChangingMoveStateEventArgs ev) => ChangingMoveState.InvokeSafely(ev);
    }
}<|MERGE_RESOLUTION|>--- conflicted
+++ resolved
@@ -343,7 +343,6 @@
         public static event CustomEventHandler<FlippingCoinEventArgs> FlippingCoin;
 
         /// <summary>
-<<<<<<< HEAD
         /// Invoked before a player unloads a weapon.
         /// </summary>
         public static event CustomEventHandler<UnloadingWeaponEventArgs> UnloadingWeapon;
@@ -363,7 +362,7 @@
         /// </summary>
         public static event CustomEventHandler<DryfiringWeaponEventArgs> DryfiringWeapon;
 
-=======
+        /// <summary>
         /// Called before a player walks on a tantrum.
         /// </summary>
         public static event CustomEventHandler<WalkingOnTantrumEventArgs> WalkingOnTantrum;
@@ -374,7 +373,6 @@
         public static event CustomEventHandler<VoiceChattingEventArgs> VoiceChatting;
 
         /// <summary>
->>>>>>> d4e68a9d
         /// Invoked before a player makes noise.
         /// </summary>
         public static event CustomEventHandler<MakingNoiseEventArgs> MakingNoise;
@@ -780,7 +778,6 @@
         public static void OnFlippingCoin(FlippingCoinEventArgs ev) => FlippingCoin.InvokeSafely(ev);
 
         /// <summary>
-<<<<<<< HEAD
         /// Called before a player unloads a weapon.
         /// </summary>
         /// <param name="ev">The <see cref="UnloadingWeaponEventArgs"/> instance.</param>
@@ -804,7 +801,7 @@
         /// <param name="ev">The <see cref="DryfiringWeaponEventArgs"/> instance.</param>
         public static void OnDryfiringWeapon(DryfiringWeaponEventArgs ev) => DryfiringWeapon.InvokeSafely(ev);
 
-=======
+        /// <summary>
         /// Called before a player walks on a tantrum.
         /// </summary>
         /// /// <param name="ev">The <see cref="WalkingOnTantrumEventArgs"/> instance.</param>
@@ -817,7 +814,6 @@
         public static void OnVoiceChatting(VoiceChattingEventArgs ev) => VoiceChatting.InvokeSafely(ev);
 
         /// <summary>
->>>>>>> d4e68a9d
         /// Called before a player makes noise.
         /// </summary>
         /// <param name="ev">The <see cref="MakingNoiseEventArgs"/> instance.</param>
