--- conflicted
+++ resolved
@@ -343,7 +343,6 @@
         public static event CustomEventHandler<FlippingCoinEventArgs> FlippingCoin;
 
         /// <summary>
-<<<<<<< HEAD
         /// Invoked before a player unloads a weapon.
         /// </summary>
         public static event CustomEventHandler<UnloadingWeaponEventArgs> UnloadingWeapon;
@@ -362,7 +361,7 @@
         /// Invoked before a player dryfires a weapon.
         /// </summary>
         public static event CustomEventHandler<DryfiringWeaponEventArgs> DryfiringWeapon;
-=======
+
         /// Invoked before a player jumps.
         /// </summary>
         public static event CustomEventHandler<JumpingEventArgs> Jumping;
@@ -374,7 +373,6 @@
         /// Invoked before a player changes move state.
         /// </summary>
         public static event CustomEventHandler<ChangingMoveStateEventArgs> ChangingMoveState;
->>>>>>> 67bfede5
 
         /// <summary>
         /// Called before pre-authenticating a player.
@@ -762,7 +760,6 @@
         public static void OnFlippingCoin(FlippingCoinEventArgs ev) => FlippingCoin.InvokeSafely(ev);
 
         /// <summary>
-<<<<<<< HEAD
         /// Called before a player unloads a weapon.
         /// </summary>
         /// <param name="ev">The <see cref="UnloadingWeaponEventArgs"/> instance.</param>
@@ -785,7 +782,7 @@
         /// </summary>
         /// <param name="ev">The <see cref="DryfiringWeaponEventArgs"/> instance.</param>
         public static void OnDryfiringWeapon(DryfiringWeaponEventArgs ev) => DryfiringWeapon.InvokeSafely(ev);
-=======
+
         /// Called before a player jumps.
         /// </summary>
         /// <param name="ev">The <see cref="JumpingEventArgs"/> instance.</param>
@@ -800,6 +797,5 @@
         /// </summary>
         /// <param name="ev">The <see cref="ChangingMoveStateEventArgs"/> instance.</param>
         public static void OnChangingMoveState(ChangingMoveStateEventArgs ev) => ChangingMoveState.InvokeSafely(ev);
->>>>>>> 67bfede5
     }
 }