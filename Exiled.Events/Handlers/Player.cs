--- conflicted
+++ resolved
@@ -59,7 +59,6 @@
         public static event CustomEventHandler<BannedEventArgs> Banned;
 
         /// <summary>
-<<<<<<< HEAD
         /// Invoked before a <see cref="API.Features.Player"/> earns an achievement.
         /// </summary>
         /// <remarks>
@@ -68,8 +67,6 @@
         public static event CustomEventHandler<EarningAchievementEventArgs> EarningAchievement;
 
         /// <summary>
-        /// Invoked after a <see cref="API.Features.Player"/> uses an <see cref="API.Features.Items.Item"/>.
-=======
         /// Invoked before using an <see cref="API.Features.Items.Item"/>.
         /// </summary>
         public static event CustomEventHandler<UsingItemEventArgs> UsingItem;
@@ -81,7 +78,6 @@
 
         /// <summary>
         /// Invoked after a <see cref="API.Features.Player"/> uses an <see cref="API.Features.Items.Usable"/>.
->>>>>>> c9fc5675
         /// </summary>
         /// <remarks>
         /// Invoked after <see cref="UsingItem"/>, if a player's class has
@@ -516,15 +512,12 @@
         public static void OnBanned(BannedEventArgs ev) => Banned.InvokeSafely(ev);
 
         /// <summary>
-<<<<<<< HEAD
         /// Called before a <see cref="API.Features.Player"/>  earns an achievement.
         /// </summary>
         /// <param name="ev">The <see cref="EarningAchievementEventArgs"/> instance.</param>
         public static void OnEarningAchievement(EarningAchievementEventArgs ev) => EarningAchievement.InvokeSafely(ev);
 
         /// <summary>
-        /// Called after a <see cref="API.Features.Player"/> used a medical item.
-=======
         /// Called before using a usable item.
         /// </summary>
         /// <param name="ev">The <see cref="UsingItemEventArgs"/> instance.</param>
@@ -538,7 +531,6 @@
 
         /// <summary>
         /// Called after a <see cref="API.Features.Player"/> used a <see cref="API.Features.Items.Usable"/> item.
->>>>>>> c9fc5675
         /// </summary>
         /// <param name="ev">The <see cref="UsedItemEventArgs"/> instance.</param>
         public static void OnUsedItem(UsedItemEventArgs ev) => UsedItem.InvokeSafely(ev);
