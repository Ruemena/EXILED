--- conflicted
+++ resolved
@@ -423,16 +423,7 @@
         public static event CustomEventHandler<SearchingPickupEventArgs> SearchingPickup;
 
         /// <summary>
-<<<<<<< HEAD
-        /// Invoked before a <see cref="API.Features.Player"/> opens the remote admin.
-        /// </summary>
-        public static event CustomEventHandler<OpeningRemoteAdminEventArgs> OpeningRemoteAdmin;
-
-        /// <summary>
         /// Called before pre-authenticating a <see cref="API.Features.Player"/>.
-=======
-        /// Called before pre-authenticating a <see cref="Exiled.API.Features.Player"/>.
->>>>>>> 55dd7850
         /// </summary>
         /// <param name="ev">The <see cref="PreAuthenticatingEventArgs"/> instance.</param>
         public static void OnPreAuthenticating(PreAuthenticatingEventArgs ev) => PreAuthenticating.InvokeSafely(ev);
@@ -911,14 +902,5 @@
         /// </summary>
         /// <param name="ev">The <see cref="SearchingPickupEventArgs"/> instance.</param>
         public static void OnSearchPickupRequest(SearchingPickupEventArgs ev) => SearchingPickup.InvokeSafely(ev);
-<<<<<<< HEAD
-
-        /// <summary>
-        /// Called before a <see cref="API.Features.Player"/> opens the remote admin.
-        /// </summary>
-        /// <param name="ev">The <see cref="OpeningRemoteAdminEventArgs"/> instance.</param>
-        public static void OnOpeningRemoteAdmin(OpeningRemoteAdminEventArgs ev) => OpeningRemoteAdmin.InvokeSafely(ev);
-=======
->>>>>>> 55dd7850
     }
 }