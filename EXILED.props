--- conflicted
+++ resolved
@@ -9,11 +9,7 @@
     <OutputPath>$(MSBuildThisFileDirectory)\bin\$(Configuration)\</OutputPath>
 
     <!-- This is the global version and is used for all projects that don't have a version -->
-<<<<<<< HEAD
-    <Version>2.2.3</Version>
-=======
     <Version>2.2.5-rc.1</Version>
->>>>>>> 870a0fad
     <!-- Enables public beta warning via the PUBLIC_BETA constant -->
     <PublicBeta>false</PublicBeta>
 
