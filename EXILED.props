<?xml version="1.0" encoding="utf-8"?>
<Project xmlns="http://schemas.microsoft.com/developer/msbuild/2003">

  <PropertyGroup Condition="$(BaseProperties) == '' OR $(BaseProperties) == 'true'">
    <Authors>Exiled Team</Authors>
  </PropertyGroup>

  <PropertyGroup Condition="$(BuildProperties) == '' OR $(BuildProperties) == 'true'">
    <TargetFramework>net472</TargetFramework>
    <LangVersion>9.0</LangVersion>
    <PlatformTarget>x64</PlatformTarget>
    <AppendTargetFrameworkToOutputPath>false</AppendTargetFrameworkToOutputPath>
    <OutputPath>$(MSBuildThisFileDirectory)\bin\$(Configuration)\</OutputPath>
  </PropertyGroup>

  <PropertyGroup>
    <!-- This is the global version and is used for all projects that don't have a version -->
<<<<<<< HEAD
    <Version Condition="$(Version) == ''">4.2.5</Version>
=======
    <Version Condition="$(Version) == ''">5.1.0</Version>
>>>>>>> acd33832
    <!-- Enables public beta warning via the PUBLIC_BETA constant -->
    <PublicBeta>false</PublicBeta>

    <HarmonyVersion>2.0.4</HarmonyVersion>
    <YamlDotNetVersion>9.1.4</YamlDotNetVersion>
    <StyleCopVersion>1.1.118</StyleCopVersion>
    <SemanticVersioningVersion>1.3.0</SemanticVersioningVersion>

    <Copyright>Copyright © $(Authors) 2020 - $([System.DateTime]::Now.ToString("yyyy"))</Copyright>
    <RepositoryType>Git</RepositoryType>
    <RepositoryUrl>https://github.com/galaxy119/EXILED</RepositoryUrl>
    <PackageProjectUrl>https://github.com/galaxy119/EXILED</PackageProjectUrl>
    <PackageLicenseExpression>CC-BY-SA-3.0</PackageLicenseExpression>

    <DefineConstants Condition="$(PublicBeta) == 'true'">$(DefineConstants);PUBLIC_BETA</DefineConstants>
  </PropertyGroup>

  <PropertyGroup Condition="'$(Configuration)' == 'Release'">
    <TreatWarningsAsErrors>True</TreatWarningsAsErrors>
    <GenerateDocumentationFile>True</GenerateDocumentationFile>
    <DebugType>Portable</DebugType>
  </PropertyGroup>

  <!-- Disable warning about disabled generation of xml files on debug build -->
  <PropertyGroup Condition="'$(Configuration)' == 'Debug'">
    <GenerateDocumentationFile>True</GenerateDocumentationFile>
    <NoWarn>$(NoWarn);SA0001</NoWarn>
  </PropertyGroup>

</Project><|MERGE_RESOLUTION|>--- conflicted
+++ resolved
@@ -15,11 +15,7 @@
 
   <PropertyGroup>
     <!-- This is the global version and is used for all projects that don't have a version -->
-<<<<<<< HEAD
-    <Version Condition="$(Version) == ''">4.2.5</Version>
-=======
     <Version Condition="$(Version) == ''">5.1.0</Version>
->>>>>>> acd33832
     <!-- Enables public beta warning via the PUBLIC_BETA constant -->
     <PublicBeta>false</PublicBeta>
 
