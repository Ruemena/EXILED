--- conflicted
+++ resolved
@@ -27,7 +27,6 @@
 #### On Enable + On Disable Dynamic Updates
 Exiled is a framework that has a **Reload** command which can be used to reload all the plugins and get new ones. This means you must make your plugins **Dynamically Updatable.** What this means is assigning variables, events, and other stuff like coroutines. Must be dis-assigned and nulled in on disable. **On Enable** should enable it all, and **On Disable** should disable it all. But you might be wondering what about **On Reload**? That void is meant to carry over static variables, as in every static constant you make won't be wiped. So you could do something like this:
 ```csharp
-<<<<<<< HEAD
 public static int StaticCount = 0;
 public int counter = 0;
 
@@ -47,30 +46,6 @@
 public override void OnReload()
 {
     StaticCount = counter;
-=======
-class PluginClass : Plugin<IConfig>
-{
-	public static int StaticCount = 0; 
-	public int counter = 0; 
-
-	public override void OnEnabled() 
-	{ 
-		counter = StaticCount; 
-		counter++; 
-		Info(counter); 
-	} 
-
-	public override void OnDisabled() 
-	{ 
-		counter++; 
-		Info(counter); 
-	} 
-
-	public override void OnReloaded() 
-	{ 
-		StaticCount = counter; 
-	}
->>>>>>> af2ac2fd
 }
 ```
 
@@ -102,11 +77,13 @@
 
 To reference an event we will be using a new class we create; called "EventHandlers". This isn't in Exiled we have to make it ourself.
 
+
 We can reference it in the OnEnable and OnDisable void like this:
 ```csharp
-class PluginClass : Plugin<IConfig>
+public EventHandlers EventHandler;
+
+public override OnEnable()
 {
-<<<<<<< HEAD
     // Register the event handler class. And add the event,
     // to the EXILED_Events event listener so we get the event.
     EventHandler = new EventHandlers();
@@ -120,26 +97,6 @@
     // The more events the more times you have to do this for each one.
     Events.PlayerJoinEvent -= EventHandler.PlayerJoined;
     EventHandler = null;
-=======
-	public EventHandlers EventHandler;
-
-	public override OnEnabled()
-	{
-		// Register the event handler class. And add the event,
-		// to the EXILED_Events event listener so we get the event.
-		EventHandler = new EventHandlers();
-		Events.PlayerJoinEvent += EventHandler.PlayerJoined;
-	}
-
-	public override OnDisabled()
-	{
-		// Make it dynamicly updatable.
-		// We do this by removing the listener for the event and then nulling the event handler.
-		// The more events the more times you have to do this for each one.
-		Events.PlayerJoinEvent -= EventHandler.PlayerJoined;
-		EventHandler = null;
-	}
->>>>>>> af2ac2fd
 }
 ```
 And in the EventHandlers class we would do:
@@ -148,34 +105,21 @@
 {
     public void PlayerJoined(PlayerJoinEvent ev)
     {
-        
+
     }
 }
 ```
 Now we have successfully hooked to a player join event which fires when ever a player joins!
 
-<<<<<<< HEAD
 EXILED already provides a broadcast function, so let's use it in our event:
-=======
-Now we can use the Exiled Player Class to Broadcast a message to the players!
->>>>>>> af2ac2fd
 
 ```csharp
 public class EventHandlers
 {
-<<<<<<< HEAD
     public void PlayerJoined(PlayerJoinEvent ev)
     {
         ev.Player.Broadcast(5, "<color=lime>Welcome to my cool server!</color>");
     }
-=======
-	public void PlayerJoined(PlayerJoinEvent ev)
-	{
-		// ev.Player is a class called Player, it has multiple properties that are very useful
-		// in plugin development!
-		ev.Player.Broadcast(5, "<color=lime>Welcome to my cool server!</color>");
-	}
->>>>>>> af2ac2fd
 }
 ```
 
@@ -184,10 +128,6 @@
 ### What now?
 If you want more information you should join our [Discord!](https://discord.gg/SXnFZez)
 
-<<<<<<< HEAD
 We have a #resources channel that you might find useful.
 
 Or you could read all the events that we have! If you want to check them out [here!](https://github.com/galaxy119/EXILED/blob/master/EXILED_Events/Events/EventArgs.cs)
-=======
-We have a [#resources](https://discord.com/channels/656673194693885975/668962626780397569) channel that you might find useful.
->>>>>>> af2ac2fd
